--- conflicted
+++ resolved
@@ -118,9 +118,4 @@
 
 [tool.ruff.lint.pylint]
 max-args = 7  # default is 5
-<<<<<<< HEAD
-max-branches = 15  # default is 12
-=======
-max-branches = 15  # default is 12
-max-statements = 54  # default is 50
->>>>>>> 965110fc
+max-branches = 15  # default is 12