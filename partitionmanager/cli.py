"""
Interface for running the partition manager from a CLI.
"""

from datetime import datetime, timedelta, timezone
from pathlib import Path
import argparse
import logging
import time
import traceback
import yaml

import partitionmanager.database_helpers
import partitionmanager.dropper
import partitionmanager.migrate
import partitionmanager.sql
import partitionmanager.stats
import partitionmanager.table_append_partition as pm_tap
import partitionmanager.types

PARSER = argparse.ArgumentParser(
    description="""
    In already-partitioned tables with an auto_increment key as the partition,
    add a new partition at the current auto_increment value.
"""
)

PARSER.add_argument(
    "--log-level",
    default=logging.INFO,
    type=lambda x: getattr(logging, x.upper()),
    help="Configure the logging level.",
)
PARSER.add_argument(
    "--prometheus-stats", type=Path, help="Path to produce a prometheus statistics file"
)
PARSER.add_argument(
    "--config", "-c", type=argparse.FileType("r"), help="Configuration YAML"
)

GROUP = PARSER.add_mutually_exclusive_group()
GROUP.add_argument("--mariadb", help="Path to mariadb command")
GROUP.add_argument(
    "--dburl",
    type=partitionmanager.types.to_sql_url,
    help="DB connection url, such as sql://user:pass@10.0.0.1:3306/database",
)


class Config:
    """Configuration data that the rest of the tooling uses.

    Can be created from both an argparse object of command-line arguments, from
    a YAML file, both, and potentially be modified via unit tests.
    """

    def __init__(self):
        self.tables = set()
        self.dbcmd = None
        self.noop = True
        self.num_empty = 2
        self.curtime = datetime.now(tz=timezone.utc)
        self.partition_period = timedelta(days=30)
        self.prometheus_stats_path = None
        self.assume_partitioned_on = None

    def from_argparse(self, args):
        """Populate this config from an argparse result.

        Overwrites only what is set by argparse.
        """
        if "table" in args and args.table:
            for n in args.table:
                self.tables.add(partitionmanager.types.Table(n))
        if args.dburl:
            self.dbcmd = partitionmanager.sql.IntegratedDatabaseCommand(args.dburl)
        elif args.mariadb:
            self.dbcmd = partitionmanager.sql.SubprocessDatabaseCommand(args.mariadb)
        if "days" in args and args.days:
            self.partition_period = timedelta(days=args.days)
            if self.partition_period <= timedelta():
                raise ValueError("Negative lifespan is not allowed")
        if "noop" in args:
            self.noop = args.noop
        if "prometheus_stats" in args:
            self.prometheus_stats_path = args.prometheus_stats
        if "assume_partitioned_on" in args:
            self.assume_partitioned_on = args.assume_partitioned_on

    def from_yaml_file(self, file):
        """Populate this config from the yaml in the file-like object supplied.

        Overwrites only what is set by the yaml.
        """
        data = yaml.safe_load(file)
        if "partitionmanager" not in data:
            raise TypeError(
                "Unexpected YAML format: missing top-level partitionmanager"
            )
        data = data["partitionmanager"]
        if "tables" not in data or not isinstance(data["tables"], dict):
            raise TypeError("Unexpected YAML format: no tables defined")
        if "noop" in data:
            self.noop = data["noop"]
        if "partition_period" in data:
            self.partition_period = partitionmanager.types.timedelta_from_dict(
                data["partition_period"]
            )
            if self.partition_period <= timedelta():
                raise ValueError("Negative lifespan is not allowed")
        if "num_empty" in data:
            self.num_empty = int(data["num_empty"])
        if not self.dbcmd:
            if "dburl" in data:
                self.dbcmd = partitionmanager.sql.IntegratedDatabaseCommand(
                    partitionmanager.types.to_sql_url(data["dburl"])
                )
            elif "mariadb" in data:
                self.dbcmd = partitionmanager.sql.SubprocessDatabaseCommand(
                    data["mariadb"]
                )
        if not self.tables:  # Only load tables from YAML if not supplied via args
            for key in data["tables"]:
                tab = partitionmanager.types.Table(key)
                tabledata = data["tables"][key]
                if isinstance(tabledata, dict) and "retention_period" in tabledata:
                    tab.set_retention_period(
                        partitionmanager.types.timedelta_from_dict(
                            tabledata["retention_period"]
                        )
                    )
                if isinstance(tabledata, dict) and "partition_period" in tabledata:
                    tab.set_partition_period(
                        partitionmanager.types.timedelta_from_dict(
                            tabledata["partition_period"]
                        )
                    )
                if (
                    isinstance(tabledata, dict)
                    and "earliest_utc_timestamp_query" in tabledata
                ):
                    tab.set_earliest_utc_timestamp_query(
                        partitionmanager.types.SqlQuery(
                            tabledata["earliest_utc_timestamp_query"]
                        )
                    )

                self.tables.add(tab)
        if "prometheus_stats" in data:
            self.prometheus_stats_path = Path(data["prometheus_stats"])


def config_from_args(args):
    """Helper that produces a Config from the arguments.

    Loads referenced YAML after the argparse completes.
    """
    conf = Config()
    conf.from_argparse(args)
    if args.config:
        conf.from_yaml_file(args.config)
    if not conf.dbcmd:
        raise ValueError("Either dburl or mariadb must be set in the configuration")
    return conf


def is_read_only(conf):
    """Pre-flight test whether the database is read-only; returns True/False."""
    rows = conf.dbcmd.run("SELECT @@READ_ONLY;")
    if len(rows) != 1:
        raise ValueError("Couldn't determine READ_ONLY status")
    return rows.pop()["@@READ_ONLY"] == 1


def _extract_single_column(row):
    """Assert that there's only one column in this row, and get it."""
    columns = list(row.keys())
    assert len(columns) == 1, "Expecting a single column"
    return row[columns[0]]


<<<<<<< HEAD
=======
def list_tables(conf):
    """List all tables for the current database."""
    rows = conf.dbcmd.run("SHOW TABLES;")
    table_names = (_extract_single_column(row) for row in rows)
    table_objects = (partitionmanager.types.Table(name) for name in table_names)
    return list(table_objects)


>>>>>>> 965110fc
def partition_cmd(args):
    """Runs do_partition on the config that results from the CLI arguments.

    Helper for argparse.
    """
    conf = config_from_args(args)
    return do_partition(conf)


SUBPARSERS = PARSER.add_subparsers(dest="subparser_name")
PARTITION_PARSER = SUBPARSERS.add_parser("maintain", help="maintain partitions")
PARTITION_PARSER.add_argument(
    "--noop",
    "-n",
    action="store_true",
    help="Don't attempt to commit changes, just print",
)
PARTITION_PARSER.add_argument(
    "--days", "-d", type=int, help="Lifetime of each partition in days"
)
PARTITION_PARSER.add_argument(
    "--table",
    "-t",
    type=partitionmanager.types.SqlInput,
    nargs="+",
    help="table names, overwriting config",
)
PARTITION_PARSER.set_defaults(func=partition_cmd)


def stats_cmd(args):
    """Runs do_stats on the config that results from the CLI arguments.

    Helper for argparse.
    """
    conf = config_from_args(args)
    return do_stats(conf)


STATS_PARSER = SUBPARSERS.add_parser("stats", help="get stats for partitions")
STATS_PARSER.set_defaults(func=stats_cmd)


def migrate_cmd(args):
    """Runs migration actions on the config that results from the CLI arguments.

    Helper for argparse.
    """
    conf = config_from_args(args)

    if args.outfile:
        partitionmanager.migrate.write_state_info(conf, args.outfile)

    if args.infile:
        return partitionmanager.migrate.calculate_sql_alters_from_state_info(
            conf, args.infile
        )
    return {}


MIGRATE_PARSER = SUBPARSERS.add_parser(
    "migrate", help="migrate partitions that haven't been used with this tool before"
)
MIGRATE_GROUP = MIGRATE_PARSER.add_mutually_exclusive_group()
MIGRATE_GROUP.add_argument(
    "--in", "-i", dest="infile", type=argparse.FileType("r"), help="input YAML"
)
MIGRATE_GROUP.add_argument(
    "--out", "-o", dest="outfile", type=argparse.FileType("w"), help="output YAML"
)
MIGRATE_PARSER.add_argument(
    "--table",
    "-t",
    type=partitionmanager.types.SqlInput,
    nargs="+",
    help="table names, overwriting config",
)
MIGRATE_PARSER.add_argument(
    "--assume-partitioned-on",
    type=partitionmanager.types.SqlInput,
    action="append",
    help="Assume tables are partitioned by this column name, can be specified "
    "multiple times for multi-column partitions",
)
MIGRATE_PARSER.set_defaults(func=migrate_cmd)


def do_partition(conf):
    """Produces SQL statements to manage partitions per the supplied configuration.

    If the configuration does not set the noop flag, this runs those statements
    as well.
    """
    log = logging.getLogger("partition")

    # Preflight
    if is_read_only(conf):
        log.info("Database is read-only, only emitting statistics")
        if conf.prometheus_stats_path:
            do_stats(conf)
        return {}

    if conf.noop:
        log.info("Running in noop mode, no changes will be made")

    metrics = partitionmanager.stats.PrometheusMetrics()
    metrics.describe(
        "alter_time_seconds",
        help_text="Time in seconds to complete the ALTER command",
        type_name="gauge",
    )
    metrics.describe(
        "alter_errors",
        help_text="Number of errors observed during ALTER commands",
        type_name="counter",
    )

    all_results = {}
    for table in conf.tables:
        time_start = None
        try:
            table_problems = pm_tap.get_table_compatibility_problems(conf.dbcmd, table)
            if table_problems:
                log.error(f"Cannot proceed: {table} {table_problems}")
                continue

            map_data = pm_tap.get_partition_map(conf.dbcmd, table)

            duration = conf.partition_period
            if table.partition_period:
                duration = table.partition_period

            log.info(f"Evaluating {table} (duration={duration})")
            cur_pos = partitionmanager.database_helpers.get_position_of_table(
                conf.dbcmd, table, map_data
            )

            sql_cmds = pm_tap.get_pending_sql_reorganize_partition_commands(
                database=conf.dbcmd,
                table=table,
                partition_list=map_data["partitions"],
                current_position=cur_pos,
                allowed_lifespan=duration,
                num_empty_partitions=conf.num_empty,
                evaluation_time=conf.curtime,
            )

            if not sql_cmds:
                log.debug(f"{table} has no pending SQL updates.")
                continue

            composite_sql_command = "\n".join(sql_cmds)

            if conf.noop:
                all_results[table.name] = {"sql": composite_sql_command, "noop": True}
                log.info(f"{table} planned SQL: {composite_sql_command}")
                continue

            log.info(f"{table} running SQL: {composite_sql_command}")
            time_start = datetime.now(tz=timezone.utc)
            output = conf.dbcmd.run(composite_sql_command)

            all_results[table.name] = {"sql": composite_sql_command, "output": output}
            log.info(f"{table} results: {output}")

        except partitionmanager.types.NoEmptyPartitionsAvailableException:
            log.warning(
                f"Unable to automatically handle {table}: No empty "
                "partition is available."
            )
        except partitionmanager.types.DatabaseCommandException as e:
            log.warning("Failed to automatically handle %s: %s", table, e)
            metrics.add("alter_errors", table.name, 1)
        except partitionmanager.types.TableEmptyException:
            log.warning("Table %s appears to be empty. Skipping.", table)
        except (ValueError, Exception) as e:
            log.warning("Failed to handle %s: %s", table, e)
            metrics.add("alter_errors", table.name, 1)

        time_end = datetime.now(tz=timezone.utc)
        if time_start:
            metrics.add(
                "alter_time_seconds",
                table.name,
                (time_end - time_start).total_seconds(),
            )

    if conf.prometheus_stats_path:
        do_stats(conf, metrics=metrics)
    return all_results


def do_stats(conf, metrics=None):
    """Populates a metrics object from the tables in the configuration."""

    log = logging.getLogger("do_stats")

<<<<<<< HEAD
    if not metrics:
        metrics = partitionmanager.stats.PrometheusMetrics()

    all_results = dict()
    for table in conf.tables:
=======
    all_results = {}
    for table in list_tables(conf):
>>>>>>> 965110fc
        table_problems = pm_tap.get_table_compatibility_problems(conf.dbcmd, table)
        if table_problems:
            log.debug(f"Cannot gather statistics for {table}: {table_problems}")
            continue

        map_data = pm_tap.get_partition_map(conf.dbcmd, table)
        statistics = partitionmanager.stats.get_statistics(
            map_data["partitions"], conf.curtime, table
        )
        all_results[table.name] = statistics

    if conf.prometheus_stats_path:
        metrics.describe(
            "total", help_text="Total number of partitions", type_name="counter"
        )
        metrics.describe(
            "time_remaining_until_partition_overrun",
            help_text="The time in seconds until a table's partitions can no longer be "
            "maintained. Negative times indicate faulted tables.",
            type_name="gauge",
        )
        metrics.describe(
            "age_of_retained_partitions",
            help_text="The age in seconds of the first partition for the table, "
            "indicating the retention of data in the table.",
            type_name="gauge",
        )
        metrics.describe(
            "mean_delta_seconds",
            help_text="Mean seconds between partitions",
            type_name="gauge",
        )
        metrics.describe(
            "max_delta_seconds",
            help_text="Maximum seconds between partitions",
            type_name="gauge",
        )
        metrics.describe(
            "last_run_timestamp",
            help_text="The timestamp of the last run",
            type_name="gauge",
        )

        for table, results in all_results.items():
            if "partitions" in results:
                metrics.add("total", table, results["partitions"])
            if "time_since_newest_partition" in results:
                metrics.add(
                    "time_remaining_until_partition_overrun",
                    table,
                    -1 * results["time_since_newest_partition"].total_seconds(),
                )
            if "time_since_oldest_partition" in results:
                metrics.add(
                    "age_of_retained_partitions",
                    table,
                    results["time_since_oldest_partition"].total_seconds(),
                )
            if "mean_partition_delta" in results:
                metrics.add(
                    "mean_delta_seconds",
                    table,
                    results["mean_partition_delta"].total_seconds(),
                )
            if "max_partition_delta" in results:
                metrics.add(
                    "max_delta_seconds",
                    table,
                    results["max_partition_delta"].total_seconds(),
                )

        metrics.add("last_run_timestamp", None, time.time())
        with conf.prometheus_stats_path.open(mode="w", encoding="utf-8") as fp:
            metrics.render(fp)
    return all_results


def drop_cmd(args):
    """Calculates drop.
    Helper for argparse.
    """
    conf = config_from_args(args)
    return do_find_drops_for_tables(conf)


DROP_PARSER = SUBPARSERS.add_parser("drop", help="drop old partitions")
DROP_PARSER.set_defaults(func=drop_cmd)


def do_find_drops_for_tables(conf):
    all_results = {}
    for table in conf.tables:
        log = logging.getLogger(f"do_find_drops_for_tables:{table.name}")

        if not table.has_date_query:
            log.warning(f"Cannot process {table}: no date query specified")
            continue

        if not table.retention_period:
            log.warning(f"Cannot process {table}: no retention specified")
            continue

        try:
            table_problems = pm_tap.get_table_compatibility_problems(conf.dbcmd, table)
            if table_problems:
                log.debug(f"Cannot process {table}: {table_problems}")
                continue

            map_data = pm_tap.get_partition_map(conf.dbcmd, table)
            current_position = partitionmanager.database_helpers.get_position_of_table(
                conf.dbcmd, table, map_data
            )

            droppable = partitionmanager.dropper.get_droppable_partitions(
                conf.dbcmd,
                map_data["partitions"],
                current_position,
                conf.curtime,
                table,
            )

            all_results[table.name] = droppable
        except Exception as e:
            log.warning(f"Error processing table {table.name}")
            raise e
    return all_results


def main():
    """Start here."""
    args = PARSER.parse_args()
    log_format = "%(asctime)s - %(name)s - %(levelname)s - %(message)s"
    logging.basicConfig(level=args.log_level, format=log_format)
    if "func" not in args:
        PARSER.print_help()
        return

    try:
        output = args.func(args)
        for key in output:
            print(f"{key}:")
            if isinstance(output[key], dict):
                for k, v in output[key].items():
                    print(f" {k}: {v}")
            elif isinstance(output[key], list):
                for v in output[key]:
                    print(f"# {v}")
            else:
                print(f" {output[key]}")
    except Exception as e:
        logging.warning(f"Couldn't complete command: {args.subparser_name}")
        logging.warning(traceback.format_exc())
        raise e


if __name__ == "__main__":
    main()<|MERGE_RESOLUTION|>--- conflicted
+++ resolved
@@ -179,17 +179,6 @@
     return row[columns[0]]
 
 
-<<<<<<< HEAD
-=======
-def list_tables(conf):
-    """List all tables for the current database."""
-    rows = conf.dbcmd.run("SHOW TABLES;")
-    table_names = (_extract_single_column(row) for row in rows)
-    table_objects = (partitionmanager.types.Table(name) for name in table_names)
-    return list(table_objects)
-
-
->>>>>>> 965110fc
 def partition_cmd(args):
     """Runs do_partition on the config that results from the CLI arguments.
 
@@ -387,16 +376,11 @@
 
     log = logging.getLogger("do_stats")
 
-<<<<<<< HEAD
     if not metrics:
         metrics = partitionmanager.stats.PrometheusMetrics()
 
-    all_results = dict()
+    all_results = {}
     for table in conf.tables:
-=======
-    all_results = {}
-    for table in list_tables(conf):
->>>>>>> 965110fc
         table_problems = pm_tap.get_table_compatibility_problems(conf.dbcmd, table)
         if table_problems:
             log.debug(f"Cannot gather statistics for {table}: {table_problems}")
